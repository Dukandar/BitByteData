--- conflicted
+++ resolved
@@ -1,11 +1,7 @@
 Pod::Spec.new do |s|
 
   s.name         = "BitByteData"
-<<<<<<< HEAD
-  s.version      = "1.4.4"
-=======
   s.version      = "2.0.0"
->>>>>>> 4dd6cc8b
   s.summary      = "Read and write bits and bytes in Swift."
   
   s.description  = "A Swift framework with classes for reading and writing bits and bytes."
